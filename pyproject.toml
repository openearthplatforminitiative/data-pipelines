--- conflicted
+++ resolved
@@ -29,18 +29,14 @@
 bokeh = "^3.3.2"
 dask-cloudprovider = "^2022.10.0"
 cryptography = "^42.0.2"
-<<<<<<< HEAD
+pydantic-settings = "^2.2.0"
+dagster-postgres = "^0.22.5"
 cdsapi = "^0.6.1"
 netcdf4 = "^1.6.5"
 eccodes = "^1.6.1"
 cfgrib = "^0.9.10.4"
 ecmwflibs = "^0.6.1"
 pytest = "^8.0.0"
-=======
-pydantic-settings = "^2.2.0"
-dagster-postgres = "^0.22.5"
-
->>>>>>> 546aeae3
 
 
 [tool.poetry.group.dev.dependencies]
