--- conflicted
+++ resolved
@@ -3,10 +3,7 @@
 import httpx
 from dagster import AssetExecutionContext, asset
 
-<<<<<<< HEAD
 from data_pipelines.settings import settings
-=======
->>>>>>> 70bed6d4
 from data_pipelines.utils.flood.config import UPSTREAM_URL
 
 
