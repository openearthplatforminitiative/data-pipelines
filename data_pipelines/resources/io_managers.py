--- conflicted
+++ resolved
@@ -1,10 +1,5 @@
 import os
-<<<<<<< HEAD
 from typing import Sequence
-=======
-from typing import Any, Dict, Iterable
-from urllib.request import urlretrieve
->>>>>>> 70bed6d4
 
 import dask.dataframe as dd
 import pandas as pd
