from dagster import EnvVar

from data_pipelines.resources.glofas_resource import CDSClient

from ..settings import settings
from .dask_resource import DaskLocalResource
from .io_managers import (
    COGIOManager,
<<<<<<< HEAD
    DaskParquetIOManager,
    GribIOManager,
    NetdCDFIOManager,
=======
    GribDischargeIOManager,
    NetdCDFIOManager,
    ParquetIOManager,
    ParquetIOManagerNew,
>>>>>>> 70bed6d4
    ZarrIOManager,
)
from .rio_session import RIOAWSSession

RESOURCES = {
    "dask_resource": DaskLocalResource(),
    "cog_io_manager": COGIOManager(
        base_path=settings.base_data_path,
        rio_session=RIOAWSSession(
            aws_access_key_id=EnvVar("AWS_ACCESS_KEY_ID"),
            aws_secret_access_key=EnvVar("AWS_SECRET_ACCESS_KEY"),
            aws_session_token=EnvVar("AWS_SESSION_TOKEN"),
        ),
    ),
    "zarr_io_manager": ZarrIOManager(base_path=settings.base_data_path),
<<<<<<< HEAD
    "parquet_io_manager": DaskParquetIOManager(base_path=settings.base_data_path),
    "client": CDSClient(user_id=EnvVar("CDS_USER_ID"), api_key=EnvVar("CDS_API_KEY")),
    "grib_io_manager": GribIOManager(base_path=settings.base_data_path),
=======
    "parquet_io_manager": ParquetIOManager(base_path=settings.base_data_path),
    "cds_client": CDSClient(
        user_id=EnvVar("CDS_USER_ID"), api_key=EnvVar("CDS_API_KEY")
    ),
    "grib_io_manager": GribDischargeIOManager(base_path=settings.base_data_path),
    "multi_partition_parquet_io_manager": ParquetIOManagerNew(
        base_path=settings.base_data_path, read_all_partitions=True
    ),
    "new_parquet_io_manager": ParquetIOManagerNew(base_path=settings.base_data_path),
>>>>>>> 70bed6d4
    "netcdf_io_manager": NetdCDFIOManager(base_path=settings.base_data_path),
}<|MERGE_RESOLUTION|>--- conflicted
+++ resolved
@@ -6,16 +6,9 @@
 from .dask_resource import DaskLocalResource
 from .io_managers import (
     COGIOManager,
-<<<<<<< HEAD
     DaskParquetIOManager,
-    GribIOManager,
     NetdCDFIOManager,
-=======
     GribDischargeIOManager,
-    NetdCDFIOManager,
-    ParquetIOManager,
-    ParquetIOManagerNew,
->>>>>>> 70bed6d4
     ZarrIOManager,
 )
 from .rio_session import RIOAWSSession
@@ -31,20 +24,10 @@
         ),
     ),
     "zarr_io_manager": ZarrIOManager(base_path=settings.base_data_path),
-<<<<<<< HEAD
     "parquet_io_manager": DaskParquetIOManager(base_path=settings.base_data_path),
-    "client": CDSClient(user_id=EnvVar("CDS_USER_ID"), api_key=EnvVar("CDS_API_KEY")),
-    "grib_io_manager": GribIOManager(base_path=settings.base_data_path),
-=======
-    "parquet_io_manager": ParquetIOManager(base_path=settings.base_data_path),
     "cds_client": CDSClient(
         user_id=EnvVar("CDS_USER_ID"), api_key=EnvVar("CDS_API_KEY")
     ),
     "grib_io_manager": GribDischargeIOManager(base_path=settings.base_data_path),
-    "multi_partition_parquet_io_manager": ParquetIOManagerNew(
-        base_path=settings.base_data_path, read_all_partitions=True
-    ),
-    "new_parquet_io_manager": ParquetIOManagerNew(base_path=settings.base_data_path),
->>>>>>> 70bed6d4
     "netcdf_io_manager": NetdCDFIOManager(base_path=settings.base_data_path),
 }